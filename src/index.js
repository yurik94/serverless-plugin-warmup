'use strict'

/**
 * @module serverless-plugin-warmup
 *
 * @see {@link https://serverless.com/framework/docs/providers/aws/guide/plugins/}
 *
 * @requires 'bluebird'
 * @requires 'fs-extra'
 * @requires 'path'
 * */
const BbPromise = require('bluebird')
const fs = BbPromise.promisifyAll(require('fs-extra'))
const path = require('path')

/**
 * @classdesc Keep your lambdas warm during Winter
 * @class WarmUP
 * */
class WarmUP {
  /**
   * @description Serverless Warm Up
   * @constructor
   *
   * @param {!Object} serverless - Serverless object
   * @param {!Object} options - Serverless options
   * */
  constructor (serverless, options) {
    /** Serverless variables */
    this.serverless = serverless
    this.options = options

    this.provider = this.serverless.getProvider('aws')

    this.hooks = {
      'after:package:initialize': this.afterPackageInitialize.bind(this),
      'after:package:createDeploymentArtifacts': this.afterCreateDeploymentArtifacts.bind(this),
      'after:deploy:deploy': this.afterDeployFunctions.bind(this)
    }
  }

  /**
   * @description After package initialize hook. Create warmer function and add it to the service.
   *
   * @fulfil {} — Warm up set
   * @reject {Error} Warm up error
   *
   * @return {(boolean|Promise)}
   * */
  afterPackageInitialize () {
    // See https://github.com/serverless/serverless/issues/2631
    this.options.stage = this.options.stage ||
      this.serverless.service.provider.stage ||
      (this.serverless.service.defaults && this.serverless.service.defaults.stage) ||
      'dev'
    this.options.region = this.options.region ||
      this.serverless.service.provider.region ||
      (this.serverless.service.defaults && this.serverless.service.defaults.region) ||
      'us-east-1'

    this.custom = this.serverless.service.custom

    this.configPlugin()
    return this.createWarmer()
  }

  /**
   * @description After create deployment artifacts. Clean prefix folder.
   *
   * @fulfil {} — Optimization finished
   * @reject {Error} Optimization error
   *
   * @return {Promise}
   * */
  afterCreateDeploymentArtifacts () {
    return this.cleanFolder()
  }

  /**
   * @description After deploy functions hooks
   *
   * @fulfil {} — Functions warmed up sucessfuly
   * @reject {Error} Functions couldn't be warmed up
   *
   * @return {Promise}
   * */
  afterDeployFunctions () {
    this.configPlugin()

    if (this.warmupOpts.prewarm) {
      return this.warmUpFunctions()
    }
  }

  getGlobalConfig (possibleConfig, defaultOpts = {}) {
    const folderName = (typeof possibleConfig.folderName === 'string') ? possibleConfig.folderName : '_warmup'
    const pathFolder = path.join(this.serverless.config.servicePath, folderName)

    return {
      folderName,
      pathFolder,
      pathFile: `${pathFolder}/index.js`,
      pathHandler: `${folderName}/index.warmUp`,
      cleanFolder: (typeof possibleConfig.cleanFolder === 'boolean') ? possibleConfig.cleanFolder : defaultOpts.cleanFolder,
      name: (typeof possibleConfig.name === 'string') ? possibleConfig.name : defaultOpts.name,
      role: (typeof possibleConfig.role === 'string') ? possibleConfig.role : defaultOpts.role,
      tags: (typeof possibleConfig.tags === 'object') ? possibleConfig.tags : defaultOpts.tags,
      schedule: (typeof possibleConfig.schedule === 'string') ? [possibleConfig.schedule]
        : (Array.isArray(possibleConfig.schedule)) ? possibleConfig.schedule : defaultOpts.schedule,
      memorySize: (typeof possibleConfig.memorySize === 'number') ? possibleConfig.memorySize : defaultOpts.memorySize,
      timeout: (typeof possibleConfig.timeout === 'number') ? possibleConfig.timeout : defaultOpts.timeout,
      prewarm: (typeof possibleConfig.prewarm === 'boolean') ? possibleConfig.prewarm : defaultOpts.prewarm
    }
  }

  getFunctionConfig (possibleConfig, defaultOpts) {
    if (typeof possibleConfig === 'undefined') {
      return defaultOpts
    }

    if (typeof possibleConfig !== 'object') {
      return Object.assign({}, defaultOpts, { enabled: possibleConfig })
    }

    // Keep backwards compatibility for now
    if (possibleConfig.default) {
      possibleConfig.enabled = possibleConfig.default
    }

    return {
      enabled: (typeof possibleConfig.enabled === 'boolean' ||
          typeof possibleConfig.enabled === 'string' ||
          Array.isArray(possibleConfig.enabled))
        ? possibleConfig.enabled
        : defaultOpts.enabled,
      source: (typeof possibleConfig.source !== 'undefined')
        ? (possibleConfig.sourceRaw ? possibleConfig.source : JSON.stringify(possibleConfig.source))
        : (defaultOpts.sourceRaw ? defaultOpts.source : JSON.stringify(defaultOpts.source))
    }
  }

  /**
   * @description Configure the plugin based on the context of serverless.yml
   *
   * @return {}
   * */
  configPlugin () {
    const globalDefaultOpts = {
      folderName: '_warmup',
      cleanFolder: true,
      memorySize: 128,
      name: this.serverless.service.service + '-' + this.options.stage + '-warmup-plugin',
      schedule: ['rate(5 minutes)'],
      timeout: 10,
<<<<<<< HEAD
      source: JSON.stringify({ source: 'serverless-plugin-warmup' }),
      prewarm: false,
      concurrency: 1
=======
      prewarm: false
>>>>>>> 28275488
    }

    const functionDefaultOpts = {
      enabled: false,
      source: JSON.stringify({ source: 'serverless-plugin-warmup' })
    }

<<<<<<< HEAD
    /** Role */
    if (typeof this.custom.warmup.role === 'string') {
      this.warmup.role = this.custom.warmup.role
    }

    /** Tags */
    if (typeof this.custom.warmup.tags === 'object') {
      this.warmup.tags = this.custom.warmup.tags
    }

    /** Schedule expression */
    if (typeof this.custom.warmup.schedule === 'string') {
      this.warmup.schedule = [this.custom.warmup.schedule]
    } else if (Array.isArray(this.custom.warmup.schedule)) {
      this.warmup.schedule = this.custom.warmup.schedule
    }

    /** Timeout */
    if (typeof this.custom.warmup.timeout === 'number') {
      this.warmup.timeout = this.custom.warmup.timeout
    }

    /** Source */
    if (typeof this.custom.warmup.source !== 'undefined') {
      this.warmup.source = this.custom.warmup.sourceRaw ? this.custom.warmup.source : JSON.stringify(this.custom.warmup.source)
    }

    /** Pre-warm */
    if (typeof this.custom.warmup.prewarm === 'boolean') {
      this.warmup.prewarm = this.custom.warmup.prewarm
    }

    /** Concurrency */
    if (typeof this.custom.warmup.concurrency === 'number') {
      this.warmup.concurrency = this.custom.warmup.concurrency
    }
  }
=======
    const customConfig = (this.custom && typeof this.custom.warmup !== 'undefined')
      ? this.custom.warmup
      : {}
>>>>>>> 28275488

    /** Set global custom options */
    this.warmupOpts = Object.assign(
      this.getGlobalConfig(customConfig, globalDefaultOpts),
      this.getFunctionConfig(customConfig, functionDefaultOpts)
    )
  }

  /**
   * @description Clean prefix folder
   *
   * @fulfil {} — Folder cleaned
   * @reject {Error} File system error
   *
   * @return {Promise}
   * */
  cleanFolder () {
    if (!this.warmupOpts.cleanFolder) {
      return Promise.resolve()
    }
    return fs.removeAsync(this.warmupOpts.pathFolder)
  }

  /**
   * @description Warm up functions
   *
   * @fulfil {} — Warm up function created and added to service
   * @reject {Error} Warm up error
   *
   * @return {Promise}
   * */
  createWarmer () {
    /** Get functions */
    const allFunctions = this.serverless.service.getAllFunctions()
      .map(functionName => this.serverless.service.getFunction(functionName))
      .map(functionConfig => ({
        name: functionConfig.name,
        config: this.getFunctionConfig(functionConfig.warmup, this.warmupOpts)
      }))

    /** Filter functions for warm up */
    const functionsToWarmup = allFunctions.filter((func) => {
      const config = func.config.enabled
      return config === true ||
        config === this.options.stage ||
        (Array.isArray(config) && config.indexOf(this.options.stage) !== -1)
    })

    /** Skip writing if no functions need to be warm */
    if (!functionsToWarmup.length) {
      this.serverless.cli.log('WarmUP: no lambda to warm')
      return Promise.resolve()
    }

    /** Write warm up function */
    return this.createWarmUpFunctionArtifact(functionsToWarmup)
      .then(() => this.addWarmUpFunctionToService())
  }

  /**
   * @description Write warm up ES6 function
   *
   * @param {Array} functions - Functions to be warmed up
   *
   * @fulfil {} — Warm up function created
   * @reject {Error} Warm up error
   *
   * @return {Promise}
   * */
  createWarmUpFunctionArtifact (functions) {
    /** Log warmup start */
    this.serverless.cli.log('WarmUP: setting ' + functions.length + ' lambdas to be warm')

<<<<<<< HEAD
    /** Get necessary function info */
    let functions = functionNames.map((functionName) => {
      let functionInfo = {}
      const functionObject = this.serverless.service.getFunction(functionName)
      functionInfo.name = functionObject.name
      functionInfo.concurrency = typeof functionObject.warmupConcurrency === 'number'
        ? functionObject.warmupConcurrency : this.warmup.concurrency
      this.serverless.cli.log(`WarmUP: ${functionInfo.name} concurrency: ${functionInfo.concurrency}`)
      return functionInfo
    })
=======
    /** Log functions being warmed up */
    functions.forEach(func => this.serverless.cli.log('WarmUP: ' + func.name))
>>>>>>> 28275488

    const warmUpFunction = `"use strict";

/** Generated by Serverless WarmUP Plugin at ${new Date().toISOString()} */
const aws = require("aws-sdk");
aws.config.region = "${this.options.region}";
const lambda = new aws.Lambda();
const functions = ${JSON.stringify(functions)};
<<<<<<< HEAD

module.exports.warmUp = async (event, context, callback) => {
  console.log("Warm Up Start");
  
  const invokes = await Promise.all(functions.map(async (functionInfo) => {
    console.log(\`Warming up function: \${functionInfo.name} with concurrency: \${functionInfo.concurrency}\`);
    
    const params = {
      ClientContext: "${Buffer.from(`{"custom":${this.warmup.source}}`).toString('base64')}",
      FunctionName: functionInfo.name,
=======
module.exports.warmUp = async (event, context, callback) => {
  console.log("Warm Up Start");
  const invokes = await Promise.all(functions.map(async (func) => {
    const params = {
      ClientContext: Buffer.from(\`{"custom":\${func.config.source}}\`).toString('base64'),
      FunctionName: func.name,
>>>>>>> 28275488
      InvocationType: "RequestResponse",
      LogType: "None",
      Qualifier: process.env.SERVERLESS_ALIAS || "$LATEST",
      Payload: func.config.source
    };
    
    try {
      await Promise.all(Array(functionInfo.concurrency).fill(0)
        .map(async _ => await lambda.invoke(params).promise()))
      console.log(\`Warm Up Invoke Success: \${functionInfo.name}\`);
      return true;
    } catch (e) {
      console.log(\`Warm Up Invoke Error: \${functionInfo.name}\`, e);
      return false;
    }
  }));

  console.log(\`Warm Up Finished with \${invokes.filter(r => !r).length} invoke errors\`);
}`

    /** Write warm up file */
    return fs.outputFileAsync(this.warmupOpts.pathFile, warmUpFunction)
  }

  /**
   * @description Add warm up function to service
   *
   * @return {Object} Warm up service function object
   * */
  addWarmUpFunctionToService () {
    /** SLS warm up function */
    this.serverless.service.functions.warmUpPlugin = {
      description: 'Serverless WarmUP Plugin',
      events: this.warmupOpts.schedule.map(schedule => ({ schedule })),
      handler: this.warmupOpts.pathHandler,
      memorySize: this.warmupOpts.memorySize,
      name: this.warmupOpts.name,
      runtime: 'nodejs8.10',
      package: {
        individually: true,
        exclude: ['**'],
        include: [this.warmupOpts.folderName + '/**']
      },
      timeout: this.warmupOpts.timeout
    }

    if (this.warmupOpts.role) {
      this.serverless.service.functions.warmUpPlugin.role = this.warmupOpts.role
    }

    if (this.warmupOpts.tags) {
      this.serverless.service.functions.warmUpPlugin.tags = this.warmupOpts.tags
    }

    /** Return service function object */
    return this.serverless.service.functions.warmUpPlugin
  }

  /**
   * @description Warm up the functions immediately after deployment
   *
   * @fulfil {} — Functions warmed up sucessfuly
   * @reject {Error} Functions couldn't be warmed up
   *
   * @return {Promise}
   * */
  warmUpFunctions () {
    this.serverless.cli.log('WarmUP: Pre-warming up your functions')

    const params = {
      FunctionName: this.warmupOpts.name,
      InvocationType: 'RequestResponse',
      LogType: 'None',
      Qualifier: process.env.SERVERLESS_ALIAS || '$LATEST',
      Payload: this.warmupOpts.source
    }

    return this.provider.request('Lambda', 'invoke', params)
      .then(data => this.serverless.cli.log('WarmUp: Functions sucessfuly pre-warmed'))
      .catch(error => this.serverless.cli.log('WarmUp: Error while pre-warming functions', error))
  }
}

/** Export WarmUP class */
module.exports = WarmUP<|MERGE_RESOLUTION|>--- conflicted
+++ resolved
@@ -109,7 +109,8 @@
         : (Array.isArray(possibleConfig.schedule)) ? possibleConfig.schedule : defaultOpts.schedule,
       memorySize: (typeof possibleConfig.memorySize === 'number') ? possibleConfig.memorySize : defaultOpts.memorySize,
       timeout: (typeof possibleConfig.timeout === 'number') ? possibleConfig.timeout : defaultOpts.timeout,
-      prewarm: (typeof possibleConfig.prewarm === 'boolean') ? possibleConfig.prewarm : defaultOpts.prewarm
+      prewarm: (typeof possibleConfig.prewarm === 'boolean') ? possibleConfig.prewarm : defaultOpts.prewarm,
+      concurrency: (typeof possibleConfig.concurrency === 'number') ? possibleConfig.concurrency : defaultOpts.concurrency
     }
   }
 
@@ -152,13 +153,8 @@
       name: this.serverless.service.service + '-' + this.options.stage + '-warmup-plugin',
       schedule: ['rate(5 minutes)'],
       timeout: 10,
-<<<<<<< HEAD
-      source: JSON.stringify({ source: 'serverless-plugin-warmup' }),
       prewarm: false,
       concurrency: 1
-=======
-      prewarm: false
->>>>>>> 28275488
     }
 
     const functionDefaultOpts = {
@@ -166,49 +162,9 @@
       source: JSON.stringify({ source: 'serverless-plugin-warmup' })
     }
 
-<<<<<<< HEAD
-    /** Role */
-    if (typeof this.custom.warmup.role === 'string') {
-      this.warmup.role = this.custom.warmup.role
-    }
-
-    /** Tags */
-    if (typeof this.custom.warmup.tags === 'object') {
-      this.warmup.tags = this.custom.warmup.tags
-    }
-
-    /** Schedule expression */
-    if (typeof this.custom.warmup.schedule === 'string') {
-      this.warmup.schedule = [this.custom.warmup.schedule]
-    } else if (Array.isArray(this.custom.warmup.schedule)) {
-      this.warmup.schedule = this.custom.warmup.schedule
-    }
-
-    /** Timeout */
-    if (typeof this.custom.warmup.timeout === 'number') {
-      this.warmup.timeout = this.custom.warmup.timeout
-    }
-
-    /** Source */
-    if (typeof this.custom.warmup.source !== 'undefined') {
-      this.warmup.source = this.custom.warmup.sourceRaw ? this.custom.warmup.source : JSON.stringify(this.custom.warmup.source)
-    }
-
-    /** Pre-warm */
-    if (typeof this.custom.warmup.prewarm === 'boolean') {
-      this.warmup.prewarm = this.custom.warmup.prewarm
-    }
-
-    /** Concurrency */
-    if (typeof this.custom.warmup.concurrency === 'number') {
-      this.warmup.concurrency = this.custom.warmup.concurrency
-    }
-  }
-=======
     const customConfig = (this.custom && typeof this.custom.warmup !== 'undefined')
       ? this.custom.warmup
       : {}
->>>>>>> 28275488
 
     /** Set global custom options */
     this.warmupOpts = Object.assign(
@@ -282,7 +238,8 @@
     /** Log warmup start */
     this.serverless.cli.log('WarmUP: setting ' + functions.length + ' lambdas to be warm')
 
-<<<<<<< HEAD
+    /** Log functions being warmed up */
+    functions.forEach(func => this.serverless.cli.log('WarmUP: ' + func.name))
     /** Get necessary function info */
     let functions = functionNames.map((functionName) => {
       let functionInfo = {}
@@ -293,10 +250,6 @@
       this.serverless.cli.log(`WarmUP: ${functionInfo.name} concurrency: ${functionInfo.concurrency}`)
       return functionInfo
     })
-=======
-    /** Log functions being warmed up */
-    functions.forEach(func => this.serverless.cli.log('WarmUP: ' + func.name))
->>>>>>> 28275488
 
     const warmUpFunction = `"use strict";
 
@@ -305,7 +258,6 @@
 aws.config.region = "${this.options.region}";
 const lambda = new aws.Lambda();
 const functions = ${JSON.stringify(functions)};
-<<<<<<< HEAD
 
 module.exports.warmUp = async (event, context, callback) => {
   console.log("Warm Up Start");
@@ -316,14 +268,6 @@
     const params = {
       ClientContext: "${Buffer.from(`{"custom":${this.warmup.source}}`).toString('base64')}",
       FunctionName: functionInfo.name,
-=======
-module.exports.warmUp = async (event, context, callback) => {
-  console.log("Warm Up Start");
-  const invokes = await Promise.all(functions.map(async (func) => {
-    const params = {
-      ClientContext: Buffer.from(\`{"custom":\${func.config.source}}\`).toString('base64'),
-      FunctionName: func.name,
->>>>>>> 28275488
       InvocationType: "RequestResponse",
       LogType: "None",
       Qualifier: process.env.SERVERLESS_ALIAS || "$LATEST",
